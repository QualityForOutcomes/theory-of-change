import React, { useState, useEffect } from "react";
import { validateEmailDetailed, validatePassword } from "../utils/validation";
import "../style/Login.css";
import logo from "../assets/logo.png";
<<<<<<< HEAD
import { signInWithPopup } from "firebase/auth";
import { auth, googleProvider } from "../lib/firebase";
import { useNavigate, useSearchParams } from "react-router-dom";
=======
import { useNavigate } from "react-router-dom";
>>>>>>> ebb84fba
import { useAuth } from "../auth/AuthProvider";
import { authLogin, authRegister, authGoogleLogin } from "../services/api";
import { signInWithGooglePopup } from "../lib/firebase";
import Footer from "../components/Footer";

type Mode = "login" | "register";

export default function AuthCard() {
  const [mode, setMode] = useState<Mode>("login");
  const [form, setForm] = useState({
    firstName: "",
    lastName: "",
    email: "",
    organisation: "",
    username: "",
    password: "",
    confirm: "",
    acceptTandC: false,
    newsLetterSubs: false,
  });

  const { setUser } = useAuth();
  const [show, setShow] = useState(false);
  const [error, setError] = useState("");
  const [success, setSuccess] = useState(false);
  const [loading, setLoading] = useState(false);

  const nav = useNavigate();
  const [searchParams] = useSearchParams();
  const redirectAfterAuth = searchParams.get("redirect") ? `/${searchParams.get("redirect")}` : "/";
  const urlMessage = searchParams.get("message");

  // Set error message from URL params on component mount
  useEffect(() => {
    if (urlMessage) {
      setError(urlMessage);
    }
  }, [urlMessage]);

  function handleChange(e: React.ChangeEvent<HTMLInputElement>) {
    const { name, value } = e.target;
    setForm((prev) => ({ ...prev, [name]: value }));
  }

  function validateForm() {
    const emailErr = validateEmailDetailed(form.email.trim());
    if (emailErr) return emailErr;

    const passErr = validatePassword(form.password);
    if (passErr) return passErr;

    if (mode === "register") {
      if (!form.firstName.trim()) return "Please enter your First name.";
      if (!form.lastName.trim()) return "Please enter your Last name.";
      if (!form.organisation.trim()) return "Please enter your Organisation name.";
      if (!form.username.trim()) return "Please choose a username.";
      if (!form.acceptTandC) return "You must accept the Terms & Conditions.";
      if (form.confirm !== form.password) return "Passwords do not match.";
    }
    return "";
  }

  async function submitRegister() {
    const { email, password, firstName, lastName, organisation, username, acceptTandC, newsLetterSubs } = form;
    const { token, user } = await authRegister({
      email: email.trim(),
      password,
      firstName,
      lastName,
      organisation,
      username,
      acceptTandC,
      newsLetterSubs,
    });

    localStorage.setItem("token", token);
    localStorage.setItem("user", JSON.stringify(user));
    setUser(user as any);
  }

  async function submitLogin() {
    const { token, user } = await authLogin({
      email: form.email.trim(),
      password: form.password,
    });

    localStorage.setItem("token", token);
<<<<<<< HEAD
    localStorage.setItem("user", JSON.stringify(mappedUser));
    // persist numeric userId for areas that read it directly
    if (mappedUser?.userId != null) {
      localStorage.setItem("userId", String(mappedUser.userId));
    }
    setUser(mappedUser);

    setSuccess(true); // <-- move here after API succeeds
    nav(redirectAfterAuth, { replace: true });
  } catch (err: any) {
    const msg = err?.response?.data?.message || err?.message || "Login failed";
    setError(msg);
    setSuccess(false);
=======
    localStorage.setItem("user", JSON.stringify(user));
    setUser(user as any);
>>>>>>> ebb84fba
  }

  async function handleSubmit(e: React.FormEvent) {
    e.preventDefault();
    const err = validateForm();
    if (err) {
      setError(err);
      setSuccess(false);
      return;
    }

    setError("");
    setSuccess(false);
    setLoading(true);

    try {
      if (mode === "register") {
        await submitRegister();
      } else {
        await submitLogin();
      }
      setSuccess(true);
      nav(redirectAfterAuth, { replace: true });
    } catch (e: any) {
      const msg =
        e?.response?.data?.error?.message ||
        e?.response?.data?.error ||
        e?.response?.data?.message ||
        e?.message ||
        "Something went wrong. Please try again.";
      setError(typeof msg === "string" ? msg : JSON.stringify(msg));
      setSuccess(false);
    } finally {
      setLoading(false);
    }
  }

  function switchMode(next: Mode) {
    if (next === mode) return;
    setMode(next);
    setShow(false);
    setError("");
    setSuccess(false);
    setForm((f) => ({
      ...f,
      password: "",
      confirm: "",
      firstName: next === "register" ? f.firstName : "",
      lastName: next === "register" ? f.lastName : "",
      organisation: next === "register" ? f.organisation : "",
      username: next === "register" ? f.username : "",
      acceptTandC: next === "register" ? f.acceptTandC : false,
      newsLetterSubs: next === "register" ? f.newsLetterSubs : false,
    }));
  }

  async function handleGoogle(e: React.MouseEvent<HTMLButtonElement>) {
    e.preventDefault();
    try {
<<<<<<< HEAD
      const result = await signInWithPopup(auth, googleProvider);
      const gUser = {
        email: result.user?.email || "google-user",
        userId: 0,
        id: result.user?.uid || "google-uid",
      };
      localStorage.setItem("token", `google-${gUser.id}`);
      localStorage.setItem("userId", String(gUser.userId));
      setUser(gUser as any);
=======
      setLoading(true);
>>>>>>> ebb84fba
      setError("");
      const { idToken } = await signInWithGooglePopup();
      const { token, user } = await authGoogleLogin(idToken);

      localStorage.setItem("token", token);
      localStorage.setItem("user", JSON.stringify(user));
      setUser(user as any);

      setSuccess(true);
      nav(redirectAfterAuth, { replace: true });
    } catch (err: any) {
      setError(err?.message || "Google sign-in failed. Please try again.");
      setSuccess(false);
    } finally {
      setLoading(false);
    }
  }

  return (
    <div>
      <div className="login-container">
        <form
          onSubmit={handleSubmit}
          className={`login-card ${mode === "login" ? "login-mode" : "register-mode"}`}
        >
          <div className="login-logo">
            <img src={logo} alt="App Logo" />
          </div>

          {/* Toggle */}
          <div className="auth-toggle" role="tablist" aria-label="Auth mode">
            <button
              type="button"
              className={`auth-tab ${mode === "login" ? "active" : ""}`}
              onClick={() => switchMode("login")}
              role="tab"
              aria-selected={mode === "login"}
            >
              Sign In
            </button>
            <button
              type="button"
              className={`auth-tab ${mode === "register" ? "active" : ""}`}
              onClick={() => switchMode("register")}
              role="tab"
              aria-selected={mode === "register"}
            >
              Create Account
            </button>
          </div>

          <h1 className="login-title">{mode === "login" ? "Sign In" : "Create your account"}</h1>

          {mode === "register" && (
            <>
              <label htmlFor="firstName" className="formRow">First Name</label>
              <input id="firstName" name="firstName" type="text" value={form.firstName} onChange={handleChange} placeholder="Your First name" />
              <label htmlFor="lastName" className="formRow">Last Name</label>
              <input id="lastName" name="lastName" type="text" value={form.lastName} onChange={handleChange} placeholder="Your Last name" />
            </>
          )}

          <label htmlFor="email" className="formRow">Email Address</label>
          <input id="email" name="email" type="email" autoComplete="email" value={form.email} onChange={handleChange} placeholder="you@domain.com" />

          {mode === "register" && (
            <>
              <label htmlFor="organisation" className="formRow">Organisation</label>
              <input id="organisation" name="organisation" type="text" value={form.organisation} onChange={handleChange} placeholder="Quality for Outcomes" />

              <label htmlFor="username" className="formRow">Username</label>
              <input id="username" name="username" type="text" value={form.username} onChange={handleChange} placeholder="Choose a username" />
            </>
            )}

          <label htmlFor="password" className="formRow">Password</label>
          <input
            id="password"
            name="password"
            className="pw-input"
            type={show ? "text" : "password"}
            autoComplete={mode === "login" ? "current-password" : "new-password"}
            value={form.password}
            onChange={handleChange}
            placeholder="********"
          />

          {mode === "register" && (
            <>
              <label htmlFor="confirm" className="formRow">Confirm Password</label>
              <input id="confirm" name="confirm" type={show ? "text" : "password"} value={form.confirm} onChange={handleChange} placeholder="Re-enter password" />
            </>
          )}

          <div className="bottom-links">
            {mode === "login" && (
              <div className="forgot-password">
                <a href="/password" className="forgot-password">Forgot Password?</a>
              </div>
            )}

            <div className="show-password">
              <label>
                <input type="checkbox" checked={show} onChange={(e) => setShow(e.target.checked)} aria-controls="password" />
                Show password
              </label>
            </div>
<<<<<<< HEAD
            <div className="forgot-password">
              <a href="/forgot-password">Forgot Password?</a>
            </div>
=======
>>>>>>> ebb84fba
          </div>

          {mode === "login" && (
            <div className="social">
              <p>or</p>
              <div className="social-buttons">
                <button type="button" className="googlebtn" onClick={handleGoogle} disabled={loading}>
                  <h3>Continue with Google</h3>
                </button>
              </div>
            </div>
          )}

          <button type="submit" className="submit-btn" disabled={loading}>
            {loading ? (mode === "login" ? "Signing in..." : "Creating...") : mode === "login" ? "Sign In" : "Create Account"}
          </button>

          {mode === "register" && (
            <>
              {/* Terms & Conditions with hyperlink */}
              <label className="terms" style={{ display: "flex", gap: 8, alignItems: "center" }}>
                <input
                  type="checkbox"
                  name="acceptTandC"
                  checked={form.acceptTandC}
                  onChange={(e) => setForm((p) => ({ ...p, acceptTandC: e.target.checked }))}
                  required
                />
                I accept the{" "}
                <a href="/terms" target="_blank" rel="noopener noreferrer">
                  Terms &amp; Conditions
                </a>
              </label>

              {/* Newsletter checkbox */}
              <label className="terms" style={{ display: "flex", gap: 8, alignItems: "center" }}>
                <input
                  type="checkbox"
                  name="newsLetterSubs"
                  checked={form.newsLetterSubs}
                  onChange={(e) => setForm((p) => ({ ...p, newsLetterSubs: e.target.checked }))}
                />
                Subscribe to our newsletter
              </label>
            </>
          )}


          {error && <p className="error">{error}</p>}
          {success && <p className="success">{mode === "login" ? "Logged in!" : "Account created!"}</p>}
        </form>
      </div>

      <Footer />
    </div>
  );
}<|MERGE_RESOLUTION|>--- conflicted
+++ resolved
@@ -2,13 +2,7 @@
 import { validateEmailDetailed, validatePassword } from "../utils/validation";
 import "../style/Login.css";
 import logo from "../assets/logo.png";
-<<<<<<< HEAD
-import { signInWithPopup } from "firebase/auth";
-import { auth, googleProvider } from "../lib/firebase";
 import { useNavigate, useSearchParams } from "react-router-dom";
-=======
-import { useNavigate } from "react-router-dom";
->>>>>>> ebb84fba
 import { useAuth } from "../auth/AuthProvider";
 import { authLogin, authRegister, authGoogleLogin } from "../services/api";
 import { signInWithGooglePopup } from "../lib/firebase";
@@ -96,24 +90,8 @@
     });
 
     localStorage.setItem("token", token);
-<<<<<<< HEAD
-    localStorage.setItem("user", JSON.stringify(mappedUser));
-    // persist numeric userId for areas that read it directly
-    if (mappedUser?.userId != null) {
-      localStorage.setItem("userId", String(mappedUser.userId));
-    }
-    setUser(mappedUser);
-
-    setSuccess(true); // <-- move here after API succeeds
-    nav(redirectAfterAuth, { replace: true });
-  } catch (err: any) {
-    const msg = err?.response?.data?.message || err?.message || "Login failed";
-    setError(msg);
-    setSuccess(false);
-=======
     localStorage.setItem("user", JSON.stringify(user));
     setUser(user as any);
->>>>>>> ebb84fba
   }
 
   async function handleSubmit(e: React.FormEvent) {
@@ -173,19 +151,7 @@
   async function handleGoogle(e: React.MouseEvent<HTMLButtonElement>) {
     e.preventDefault();
     try {
-<<<<<<< HEAD
-      const result = await signInWithPopup(auth, googleProvider);
-      const gUser = {
-        email: result.user?.email || "google-user",
-        userId: 0,
-        id: result.user?.uid || "google-uid",
-      };
-      localStorage.setItem("token", `google-${gUser.id}`);
-      localStorage.setItem("userId", String(gUser.userId));
-      setUser(gUser as any);
-=======
       setLoading(true);
->>>>>>> ebb84fba
       setError("");
       const { idToken } = await signInWithGooglePopup();
       const { token, user } = await authGoogleLogin(idToken);
@@ -283,7 +249,7 @@
           <div className="bottom-links">
             {mode === "login" && (
               <div className="forgot-password">
-                <a href="/password" className="forgot-password">Forgot Password?</a>
+                <a href="/forgot-password" className="forgot-password">Forgot Password?</a>
               </div>
             )}
 
@@ -293,12 +259,6 @@
                 Show password
               </label>
             </div>
-<<<<<<< HEAD
-            <div className="forgot-password">
-              <a href="/forgot-password">Forgot Password?</a>
-            </div>
-=======
->>>>>>> ebb84fba
           </div>
 
           {mode === "login" && (
