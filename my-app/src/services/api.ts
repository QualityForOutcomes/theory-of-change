import axios from "axios";
import { verifyLogin, signToken, createUser } from "../mocks/service.memory";

// Base URL for user auth and project APIs
const DEFAULT_API_BASE = "https://nodejs-serverless-function-express-rho-ashen.vercel.app";
const API_BASE = process.env.REACT_APP_API_BASE || DEFAULT_API_BASE;
const PASS_API_BASE = process.env.REACT_APP_API_BASE || DEFAULT_API_BASE;
// Separate base for payment/checkout endpoints (serverless backend)
// Prefer local backend when running on localhost unless explicitly overridden
const PAYMENT_API_BASE = process.env.REACT_APP_PAYMENT_API_BASE || (
  (typeof window !== 'undefined' && window.location.origin.startsWith('http://localhost'))
    ? 'http://localhost:3001'
    : 'https://admin-backend-two-flame.vercel.app'
);

const isNetworkError = (err: any) => !err?.response || err?.message === "Network Error";

// Provide lowercase variant for case-sensitive backends
const altCasePath = (path: string) => {
  if (path.startsWith("/api/auth/") || path.startsWith("/api/user/")) {
    const last = path.split("/").pop() || "";
    const base = path.substring(0, path.length - last.length);
    return `${base}${last.toLowerCase()}`;
  }
  return path;
};

const getAuthHeaders = () => {
  const token = localStorage.getItem("token");
  return token ? { Authorization: `Bearer ${token}` } : {};
};

// Authentication APIs
export const authRegister = async (payload: {
  email: string;
  password: string;
  firstName: string;
  lastName: string;
  organisation: string;     // map to organization if backend expects that spelling
  username: string;
  acceptTandC: boolean;
  newsLetterSubs: boolean;
}) => {
  try {
    // Step 1: Create user account
    const res = await postApi(
      "/api/user/Create",
      {
        email: payload.email,
        password: payload.password,
        firstName: payload.firstName,
        lastName: payload.lastName,
        organization: payload.organisation,
        username: payload.username,
        acceptTandC: payload.acceptTandC,
        newsLetterSubs: payload.newsLetterSubs,
      },
      { "Content-Type": "application/json" }
    );

    const { success, message } = res.data ?? {};
    if (!success) throw new Error(message || "Registration failed");

    // Step 2: Immediately login to get token
    const loginRes = await postApi(
      "/api/auth/Login",
      { email: payload.email, password: payload.password },
      { "Content-Type": "application/json" }
    );

    const { success: loginOk, data, message: loginMsg } = loginRes.data ?? {};
    if (!loginOk) throw new Error(loginMsg || "Auto-login failed after registration");

    return { token: data.token, user: data.user };
  } catch (err: any) {
    // Offline fallback for local development
    if (isNetworkError(err)) {
      try {
        const created = await createUser({
          email: payload.email,
          password: payload.password,
          firstName: payload.firstName,
          lastName: payload.lastName,
          org: payload.organisation,
        });
        const token = signToken(created);
        // Map to expected user shape
        const user = {
          userId: Number(Date.now() % 100000),
          email: created.email,
          username: payload.username,
          firstName: created.firstName,
          lastName: created.lastName,
          organisation: created.org,
          avatarUrl: null,
          displayName: `${created.firstName || ""} ${created.lastName || ""}`.trim(),
        };
        return { token, user };
      } catch (e: any) {
        throw new Error(e?.message || "Registration failed (backend unreachable)");
      }
    }
    throw new Error(err.response?.data?.message || err.message || "Registration failed");
  }
};

export const authLogin = async (payload: { email: string; password: string }) => {
  try {
    const response = await postApi(
      "/api/auth/Login",
      payload,
      { "Content-Type": "application/json" }
    );

    const { success, data, message } = response.data;

    if (!success) throw new Error(message || "Login failed");

    return { token: data.token, user: data.user };
  } catch (err: any) {
    // Fallback for local development when backend is unreachable
    if (isNetworkError(err)) {
      try {
        const devUser = await verifyLogin(payload.email, payload.password);
        const token = signToken(devUser);
        const user = { ...devUser, userId: Number(Date.now() % 100000) };
        return { token, user };
      } catch (e: any) {
        throw new Error(e?.message || "Login failed (backend unreachable)");
      }
    }
    throw new Error(err.response?.data?.message || err.message || "Login failed");
  }
};

export const forgotPassword = async (data: { email: string }) => {
  // Unified endpoint for requesting a password reset code
  const response = await axios.post(`${PASS_API_BASE}/api/auth/password.Reset`, {
    email: data.email,
    action: "request-reset",
  });
  return response.data;
};

export const resetPassword = async (data: {
  email: string;
  token: string;
  newPassword: string;
}) => {
  // Unified endpoint for verifying token and resetting password
  const response = await axios.post(`${PASS_API_BASE}/api/auth/password.Reset`, {
    email: data.email,
    action: "verify-token",
    token: data.token,
    newPassword: data.newPassword,
  });
  return response.data;
};

// Google login using Firebase ID token
export const authGoogleLogin = async (idToken: string) => {
  try {
    const res = await postApi(
      "/api/auth/Google",
      { idToken },
      { "Content-Type": "application/json" }
    );

    const { success, data, message } = res.data ?? {};
    if (success === false) throw new Error(message || "Google login failed");

    const pack = data ?? res.data; // supports {success,data:{user,token}} or {user,token}
    if (!pack?.token || !pack?.user) throw new Error("Invalid Google login response");

    return { token: pack.token, user: pack.user };
  } catch (err: any) {
    throw new Error(err?.response?.data?.message || err.message || "Google login failed");
  }
};

// User Profile API
export const fetchUserProfile = async () => {
  try {
    const response = await getApi(`/api/user/Get`, {
      "Content-Type": "application/json",
      ...getAuthHeaders(),
    });

    const { success, data, message } = response.data;

    if (!success) throw new Error(message || "Failed to fetch user profile");

    return data; // Returns the user profile data
  } catch (err: any) {
    if (isNetworkError(err)) {
      // Graceful fallback: use localStorage user
      try {
        const raw = localStorage.getItem("user");
        if (!raw) throw new Error("No local user available");
        const u = JSON.parse(raw);
        return {
          userId: Number(u?.userId || 0),
          email: u?.email || "demo@example.com",
          username: u?.username || "demo",
          firstName: u?.firstName || "Demo",
          lastName: u?.lastName || "User",
          organisation: u?.org || u?.organisation || "",
          avatarUrl: null,
          displayName: `${u?.firstName || "Demo"} ${u?.lastName || "User"}`,
          createdAt: new Date().toISOString(),
        };
      } catch (e: any) {
        throw new Error(e?.message || "Failed to load user profile (backend unreachable)");
      }
    }
    throw new Error(err.response?.data?.message || err.message || "Failed to fetch user profile");
  }
};

export const updateUserProfile = async (payload: {
  firstName?: string;
  lastName?: string;
  organisation?: string;
  username?: string;
}) => {
  try {
    const response = await axios.put(`${API_BASE}/api/user/Update`, payload, {
      headers: {
        "Content-Type": "application/json",
        ...getAuthHeaders(),
      },
    });

    const { success, data, message } = response.data;

    if (!success) throw new Error(message || "Failed to update user profile");

    return data; // Returns the updated user profile data
  } catch (err: any) {
    throw new Error(err.response?.data?.message || err.message || "Failed to update user profile");
  }
};
// TOC Project APIs

export const createTocProject = async (data: {
  userId: string;
  projectTitle: string;
  status: "draft" | "published";
}) => {
  try {
    const response = await axios.post(
      `${API_BASE}/api/project/Create`,
      data,
      {
        headers: {
          "Content-Type": "application/json",
          ...getAuthHeaders(),
        },
      }
    );
    return response.data; // { success, message, data, statusCode }
  } catch (err: any) {
    if (isNetworkError(err)) {
      const projectId = `local-${Date.now()}`;
      return {
        success: true,
        message: "Created locally (offline mode)",
        statusCode: 200,
        data: {
          projectId,
          tocData: { projectTitle: data.projectTitle },
          tocColor: {},
        },
      };
    }
    throw new Error(err.response?.data?.message || err.message || "Failed to create project");
  }
};

export const updateToc = async (payload: any) => {
  const token = localStorage.getItem("token"); // get the stored token
  if (!token) throw new Error("No authentication token found");

  try {
    const response = await axios.put(
      `${API_BASE}/api/project/Update`,
      payload,
      {
        headers: {
          "Content-Type": "application/json",
          Authorization: `Bearer ${token}`,
        },
      }
    );

    return response.data; // { success, message, data, statusCode }
  } catch (err: any) {
    if (isNetworkError(err)) {
      return { success: true, message: "Saved locally (offline mode)", data: {}, statusCode: 200 };
    }
    throw new Error(err.response?.data?.message || err.message || "Failed to update project");
  }
};


export const fetchUserTocs = async () => {
  try {
    const response = await axios.get(`${API_BASE}/api/project/GetProjectList`, {
      headers: {
        "Content-Type": "application/json",
        ...getAuthHeaders(), // token identifies the user
      },
    });
    return response.data; // { success, data, message }
  } catch (err: any) {
    const msg = err?.response?.data?.message || err?.message || "Failed to fetch projects";
    // Be resilient: always return an empty list in error cases to avoid noisy UI
    // and allow the workspace to render. Preserve a friendly message.
    const friendly = /collection/i.test(String(msg))
      ? "We couldn't load your projects right now. Please try again shortly."
      : msg;
    return { success: true, data: { projects: [] }, message: friendly };
  }
};


export const fetchTocProjectById = async (projectId: string) => {
  if (!projectId) throw new Error("Project ID is required");

  try {
    const response = await axios.get(`${API_BASE}/api/project/Get`, {
      params: { projectId },
      headers: {
        "Content-Type": "application/json",
        ...getAuthHeaders(),
      },
    });

    // response.data should contain your saved tocData and tocColor
    return response.data;
  } catch (err: any) {
    if (isNetworkError(err)) {
      return { success: true, data: { projects: [] }, message: "No project loaded (offline mode)" };
    }
    throw new Error(err.response?.data?.message || err.message || "Failed to fetch project");
  }
};

// ---- Subscription / Payment APIs ----
export const createCheckoutSession = async (data: {
  price_id: string;
  user_id: string | number;
  email?: string;
  success_url?: string;
  cancel_url?: string;
}) => {
  try {
    console.debug('API:createCheckoutSession → request', {
      base: PAYMENT_API_BASE,
      price_id: data.price_id,
      user_id: data.user_id,
      email: data.email,
      success_url: data.success_url,
      cancel_url: data.cancel_url,
    });
    const response = await axios.post(
      `${PAYMENT_API_BASE}/api/payment/create-checkout-session`,
      {
        price_id: data.price_id,
        user_id: data.user_id,
        email: data.email,
        success_url: data.success_url,
        cancel_url: data.cancel_url,
      },
      { headers: { "Content-Type": "application/json" } }
    );
    console.debug('API:createCheckoutSession ← response', { status: response.status, data: response.data });
    const { success, url, message } = response.data || {};
    if (!success || !url) {
      throw new Error(message || "Failed to create checkout session");
    }
    return { success, url } as { success: boolean; url: string };
  } catch (err: any) {
    // Fallback: when running locally, always try local stripe backend if primary fails
    console.error('API:createCheckoutSession ✖ error', {
      base: PAYMENT_API_BASE,
      error: err?.response?.data || err,
      message: err?.message,
    });
    const primaryMsg = err.response?.data?.message || err.message || "Failed to create checkout session";
    const isLocal = typeof window !== 'undefined' && window.location.origin.startsWith('http://localhost');
    const triedLocalAlready = PAYMENT_API_BASE.startsWith('http://localhost:3001');
    const shouldTryLocal = isLocal && !triedLocalAlready;
    if (shouldTryLocal) {
      try {
        const altBase = 'http://localhost:3001';
        console.debug('API:createCheckoutSession ↻ retrying against local backend', { altBase });
        const retry = await axios.post(
          `${altBase}/api/payment/create-checkout-session`,
          {
            price_id: data.price_id,
            user_id: data.user_id,
            email: data.email,
            success_url: data.success_url,
            cancel_url: data.cancel_url,
          },
          { headers: { "Content-Type": "application/json" } }
        );
        console.debug('API:createCheckoutSession ← local response', { status: retry.status, data: retry.data });
        const { success, url, message } = retry.data || {};
        if (!success || !url) throw new Error(message || primaryMsg);
        return { success, url } as { success: boolean; url: string };
      } catch (retryErr: any) {
        console.error('API:createCheckoutSession ✖ local retry error', {
          error: retryErr?.response?.data || retryErr,
          message: retryErr?.message,
        });
        throw new Error(retryErr.response?.data?.message || retryErr.message || primaryMsg);
      }
    }
    throw new Error(primaryMsg);
  }
};

export const cancelSubscription = async (data: {
  user_id: string | number;
  subscription_id?: string;
  cancel_at_period_end?: boolean;
}) => {
  try {
    const response = await axios.post(
      `${PAYMENT_API_BASE}/api/payment/cancel-subscription`,
      {
        user_id: data.user_id,
        subscription_id: data.subscription_id,
        cancel_at_period_end: data.cancel_at_period_end,
      },
      { headers: { "Content-Type": "application/json" } }
    );

    const { success, message } = response.data || {};
    if (!success) {
      throw new Error(message || "Failed to cancel subscription");
    }
    return { success, message };
  } catch (err: any) {
    // If local dev points to an unavailable port (e.g., 3003), retry on 3001
    const msg = err.response?.data?.message || err.message || "Failed to cancel subscription";
    const isLocal = PAYMENT_API_BASE.startsWith("http://localhost");
    const needsPortRetry = isNetworkError(err) && isLocal && /:3003\b/.test(PAYMENT_API_BASE);
    if (needsPortRetry) {
      try {
        const altBase = PAYMENT_API_BASE.replace(':3003', ':3001');
        const retry = await axios.post(
          `${altBase}/api/payment/cancel-subscription`,
          {
            user_id: data.user_id,
            subscription_id: data.subscription_id,
            cancel_at_period_end: data.cancel_at_period_end,
          },
          { headers: { "Content-Type": "application/json" } }
        );
        const { success, message } = retry.data || {};
        if (!success) throw new Error(message || "Failed to cancel subscription");
        return { success, message };
      } catch (retryErr: any) {
        throw new Error(retryErr.response?.data?.message || retryErr.message || msg);
      }
    }
    throw new Error(msg);
  }
};

export const syncStripeSubscription = async (data: {
  session_id?: string;
  subscription_id?: string;
  user_id?: string | number;
  email?: string;
}) => {
  try {
    const response = await axios.post(
      `${PAYMENT_API_BASE}/api/payment/update-subscription`,
      {
        session_id: data.session_id,
        subscription_id: data.subscription_id,
        user_id: data.user_id,
        email: data.email,
      },
      { headers: { "Content-Type": "application/json" } }
    );

    const { success, data: payload, message } = response.data || {};
    if (!success) {
      throw new Error(message || "Failed to sync subscription from Stripe");
    }
    return { success: true, data: payload } as {
      success: boolean;
      data: {
        subscriptionId: string;
        email: string;
        planId: string;
        status: string;
        startDate: string;
        renewalDate: string;
        expiresAt: string;
        autoRenew: boolean;
        customerId?: string;
        checkoutSessionId?: string | null;
      };
    };
  } catch (err: any) {
    const primaryMsg = err.response?.data?.message || err.message || "Failed to sync subscription from Stripe";
    const isLocal = typeof window !== 'undefined' && window.location.origin.startsWith('http://localhost');
    const triedLocalAlready = PAYMENT_API_BASE.startsWith('http://localhost:3001');
    const shouldTryLocal = isLocal && !triedLocalAlready;
    if (shouldTryLocal) {
      try {
        const altBase = 'http://localhost:3001';
        const retry = await axios.post(
          `${altBase}/api/payment/update-subscription`,
          {
            session_id: data.session_id,
            subscription_id: data.subscription_id,
            user_id: data.user_id,
            email: data.email,
          },
          { headers: { "Content-Type": "application/json" } }
        );
        const { success, data: payload, message } = retry.data || {};
        if (!success) throw new Error(message || primaryMsg);
        return { success: true, data: payload } as {
          success: boolean;
          data: {
            subscriptionId: string;
            email: string;
            planId: string;
            status: string;
            startDate: string;
            renewalDate: string;
            expiresAt: string;
            autoRenew: boolean;
            customerId?: string;
            checkoutSessionId?: string | null;
          };
        };
      } catch (retryErr: any) {
        throw new Error(retryErr.response?.data?.message || retryErr.message || primaryMsg);
      }
    }
    throw new Error(primaryMsg);
  }
};

export const updateSubscription = async (data: {
  subscriptionId: string;
  email: string;
  planId: string;
  status: string;
  startDate: string;
  renewalDate: string;
  expiresAt: string;
  autoRenew: boolean;
}) => {
  try {
    // Backend expects EXACT camelCase keys as below
    const payload = {
      subscriptionId: data.subscriptionId,
      email: data.email,
      planId: data.planId,
      status: data.status,
      startDate: data.startDate,
      renewalDate: data.renewalDate,
      expiresAt: data.expiresAt,
      autoRenew: data.autoRenew,
    };

    const url = `${API_BASE}/api/subscription/Create`;
    const response = await axios.post(url, payload, {
      headers: {
        "Content-Type": "application/json",
        ...getAuthHeaders(),
      },
    });

    const { success, message } = response.data || {};
    if (!success) {
      throw new Error(message || "Failed to update subscription");
    }
    return { success, message };
  } catch (err: any) {
    // Enhanced logging for easier debugging
    const status = err?.response?.status;
    const data = err?.response?.data;
    console.error(
      "Subscription update error",
      {
        status,
        message: err?.message,
        response: data,
      }
    );
    // Dev/local fallback: if backend endpoint is unavailable or unauthorized, simulate success
    if (status === 404 || status === 401 || isNetworkError(err)) {
      return { success: true, message: "Subscription saved locally (dev fallback)" };
    }
    throw new Error(err.response?.data?.message || err.message || "Failed to update subscription");
  }
};

export const getSubscriptionPlans = async () => {
  // Temporary: return hardcoded plans until backend endpoint is available
  return [
    {
      id: "free",
      name: "Free",
      stripe_price_id_monthly: "price_free",
      features: ["Basic access"],
    },
    {
      id: "starter",
      name: "Starter",
      stripe_price_id_monthly: "price_1S8tsnQTtrbKnENdYfv6azfr",
      features: ["Form & Visual editor", "Export diagram"],
    },
    {
      id: "pro",
      name: "Pro",
      stripe_price_id_monthly: "price_1SB17tQTtrbKnENdT7aClaEe",
      features: ["Everything in Starter", "Advanced customization"],
    },
  ];
};

// ---- Terms & Conditions APIs ----
export const fetchTerms = async () => {
  try {
    const response = await axios.get(
      `${API_BASE}/api/terms`,
      { headers: getAuthHeaders() }
    );

    const { success, data, message } = response.data || {};
    if (!success) {
      throw new Error(message || "Failed to fetch terms");
    }
    return data;
  } catch (err: any) {
    // Fallback for when backend endpoint doesn't exist yet
    if (err.response?.status === 404 || isNetworkError(err)) {
      return {
        content: `# Terms and Conditions

## 1. Acceptance of Terms
By accessing and using this Theory of Change Visualization tool, you accept and agree to be bound by the terms and provision of this agreement.

## 2. Use License
Permission is granted to temporarily download one copy of the materials on this website for personal, non-commercial transitory viewing only.

## 3. Disclaimer
The materials on this website are provided on an 'as is' basis. We make no warranties, expressed or implied, and hereby disclaim and negate all other warranties including without limitation, implied warranties or conditions of merchantability, fitness for a particular purpose, or non-infringement of intellectual property or other violation of rights.

## 4. Limitations
In no event shall Quality for Outcomes or its suppliers be liable for any damages (including, without limitation, damages for loss of data or profit, or due to business interruption) arising out of the use or inability to use the materials on this website.

## 5. Privacy Policy
Your privacy is important to us. We collect and use your information in accordance with our Privacy Policy.

## 6. User Accounts
You are responsible for maintaining the confidentiality of your account and password and for restricting access to your computer.

## 7. Modifications
Quality for Outcomes may revise these terms of service at any time without notice. By using this website, you are agreeing to be bound by the then current version of these terms of service.

## 8. Contact Information
If you have any questions about these Terms and Conditions, please contact us at support@qualityforoutcomes.com.

Last updated: ${new Date().toLocaleDateString()}`,
        lastUpdated: new Date().toISOString()
      };
    }
    throw new Error(err.response?.data?.message || err.message || "Failed to fetch terms");
  }
};

export const updateTerms = async (content: string) => {
  try {
    const response = await axios.put(
      `${API_BASE}/api/terms`,
      { content },
      { headers: { ...getAuthHeaders(), "Content-Type": "application/json" } }
    );

    const { success, message } = response.data || {};
    if (!success) {
      throw new Error(message || "Failed to update terms");
    }
    return { success, message: message || "Terms updated successfully" };
  } catch (err: any) {
    // Fallback for when backend endpoint doesn't exist yet
    if (err.response?.status === 404 || isNetworkError(err)) {
      // For now, we'll simulate success since this is likely an admin-only feature
      return { 
        success: true, 
        message: "Terms updated successfully (local simulation)" 
      };
    }
    throw new Error(err.response?.data?.message || err.message || "Failed to update terms");
  }
};

/**
 * Fetch user's subscription details
 * @returns Subscription data including plan, status, and renewal info
 */
export const fetchSubscription = async () => {
  try {
    const response = await axios.get(`${API_BASE}/api/subscription/Get`, {
      headers: {
        "Content-Type": "application/json",
        ...getAuthHeaders(),
      },
    });

    const { success, data, message } = response.data;

    if (!success) {
      // User might not have a subscription yet (free user)
      if (response.data.statusCode === 404) {
<<<<<<< HEAD
        // Fallback to localStorage if available
        try {
          const localRaw = localStorage.getItem('userSubscription');
          if (localRaw) {
            const localSub = JSON.parse(localRaw);
            if (localSub && localSub.status === 'active') {
              const planName = String(localSub.plan || '').toLowerCase();
              const planId = planName.includes('premium') ? 'premium' : (planName.includes('pro') ? 'pro' : 'free');
              const userRaw = localStorage.getItem('user');
              const email = userRaw ? (JSON.parse(userRaw)?.email || '') : '';
              const nowISO = new Date().toISOString();
              return {
                success: true,
                data: {
                  subscriptionId: localSub.subscriptionId || `local-${Date.now()}`,
                  email,
                  planId,
                  status: 'active',
                  startDate: localSub.activatedAt || nowISO,
                  renewalDate: localSub.expiry ? new Date(localSub.expiry).toISOString() : nowISO,
                  expiresAt: localSub.expiry ? new Date(localSub.expiry).toISOString() : null,
                  autoRenew: true,
                  updatedAt: nowISO,
                },
                message: "Loaded subscription from local storage",
              };
            }
          }
        } catch {}
=======
>>>>>>> b864af1b
        return {
          success: true,
          data: null, // No subscription = free user
          message: "No active subscription",
        };
      }
      throw new Error(message || "Failed to fetch subscription");
    }

<<<<<<< HEAD
    // If backend returns no subscription, try localStorage fallback
    if (!data) {
      try {
        const localRaw = localStorage.getItem('userSubscription');
        if (localRaw) {
          const localSub = JSON.parse(localRaw);
          if (localSub && localSub.status === 'active') {
            const planName = String(localSub.plan || '').toLowerCase();
            const planId = planName.includes('premium') ? 'premium' : (planName.includes('pro') ? 'pro' : 'free');
            const userRaw = localStorage.getItem('user');
            const email = userRaw ? (JSON.parse(userRaw)?.email || '') : '';
            const nowISO = new Date().toISOString();
            return {
              success: true,
              data: {
                subscriptionId: localSub.subscriptionId || `local-${Date.now()}`,
                email,
                planId,
                status: 'active',
                startDate: localSub.activatedAt || nowISO,
                renewalDate: localSub.expiry ? new Date(localSub.expiry).toISOString() : nowISO,
                expiresAt: localSub.expiry ? new Date(localSub.expiry).toISOString() : null,
                autoRenew: true,
                updatedAt: nowISO,
              },
              message: "Loaded subscription from local storage",
            };
          }
        }
      } catch {}
    }

=======
>>>>>>> b864af1b
    return { success: true, data };
  } catch (err: any) {
    // Handle network errors or when backend is unreachable
    if (isNetworkError(err)) {
<<<<<<< HEAD
      // Try localStorage fallback first
      try {
        const localRaw = localStorage.getItem('userSubscription');
        if (localRaw) {
          const localSub = JSON.parse(localRaw);
          if (localSub && localSub.status === 'active') {
            const planName = String(localSub.plan || '').toLowerCase();
            const planId = planName.includes('premium') ? 'premium' : (planName.includes('pro') ? 'pro' : 'free');
            const userRaw = localStorage.getItem('user');
            const email = userRaw ? (JSON.parse(userRaw)?.email || '') : '';
            const nowISO = new Date().toISOString();
            return {
              success: true,
              data: {
                subscriptionId: localSub.subscriptionId || `local-${Date.now()}`,
                email,
                planId,
                status: 'active',
                startDate: localSub.activatedAt || nowISO,
                renewalDate: localSub.expiry ? new Date(localSub.expiry).toISOString() : nowISO,
                expiresAt: localSub.expiry ? new Date(localSub.expiry).toISOString() : null,
                autoRenew: true,
                updatedAt: nowISO,
              },
              message: "Loaded subscription from local storage",
            };
          }
        }
      } catch {}
=======
>>>>>>> b864af1b
      return {
        success: true,
        data: null, // Treat as free user when offline
        message: "No subscription data available (offline mode)",
      };
    }

    // Handle 404 - user has no subscription
    if (err.response?.status === 404) {
      return {
        success: true,
        data: null,
        message: "No active subscription",
      };
    }

    throw new Error(
      err.response?.data?.message || 
      err.message || 
      "Failed to fetch subscription"
    );
  }
<<<<<<< HEAD
};
const postApi = async (path: string, data: any, headers: any = {}) => {
  try {
    return await axios.post(`${API_BASE}${path}`, data, { headers });
  } catch (err: any) {
    // Case-sensitive backend fallback
    if (err?.response?.status === 404) {
      const alt = altCasePath(path);
      if (alt !== path) {
        try { return await axios.post(`${API_BASE}${alt}`, data, { headers }); } catch (_) {}
        try { return await axios.post(`${DEFAULT_API_BASE}${alt}`, data, { headers }); } catch (_) {}
      }
    }
    // Network fallback to remote backend
    if (isNetworkError(err) && API_BASE.startsWith("http://localhost")) {
      try { return await axios.post(`${DEFAULT_API_BASE}${path}`, data, { headers }); } catch (e: any) {
        const alt = altCasePath(path);
        if (alt !== path) {
          return await axios.post(`${DEFAULT_API_BASE}${alt}`, data, { headers });
        }
        throw e;
      }
    }
    throw err;
  }
};

const getApi = async (path: string, headers: any = {}) => {
  try {
    return await axios.get(`${API_BASE}${path}`, { headers });
  } catch (err: any) {
    if (err?.response?.status === 404) {
      const alt = altCasePath(path);
      if (alt !== path) {
        try { return await axios.get(`${API_BASE}${alt}`, { headers }); } catch (_) {}
        try { return await axios.get(`${DEFAULT_API_BASE}${alt}`, { headers }); } catch (_) {}
      }
    }
    if (isNetworkError(err) && API_BASE.startsWith("http://localhost")) {
      try { return await axios.get(`${DEFAULT_API_BASE}${path}`, { headers }); } catch (e: any) {
        const alt = altCasePath(path);
        if (alt !== path) {
          return await axios.get(`${DEFAULT_API_BASE}${alt}`, { headers });
        }
        throw e;
      }
    }
    throw err;
  }
=======
>>>>>>> b864af1b
};<|MERGE_RESOLUTION|>--- conflicted
+++ resolved
@@ -726,15 +726,29 @@
     if (!success) {
       // User might not have a subscription yet (free user)
       if (response.data.statusCode === 404) {
-<<<<<<< HEAD
-        // Fallback to localStorage if available
+        // Fallback to localStorage: prefer unified 'subscriptionData' first
+        try {
+          const unifiedRaw = localStorage.getItem('subscriptionData');
+          if (unifiedRaw) {
+            const unified = JSON.parse(unifiedRaw);
+            if (unified && unified.status === 'active') {
+              return { success: true, data: unified, message: 'Loaded subscription from local storage' };
+            }
+          }
+        } catch {}
+        // Legacy fallback: 'userSubscription'
         try {
           const localRaw = localStorage.getItem('userSubscription');
           if (localRaw) {
             const localSub = JSON.parse(localRaw);
             if (localSub && localSub.status === 'active') {
               const planName = String(localSub.plan || '').toLowerCase();
-              const planId = planName.includes('premium') ? 'premium' : (planName.includes('pro') ? 'pro' : 'free');
+              const envPro = process.env.REACT_APP_STRIPE_PRICE_PRO || '';
+              const envPremium = process.env.REACT_APP_STRIPE_PRICE_PREMIUM || '';
+              let planId = '';
+              if (planName.includes('premium')) planId = envPremium || 'premium';
+              else if (planName.includes('pro')) planId = envPro || 'pro';
+              else planId = 'free';
               const userRaw = localStorage.getItem('user');
               const email = userRaw ? (JSON.parse(userRaw)?.email || '') : '';
               const nowISO = new Date().toISOString();
@@ -751,32 +765,45 @@
                   autoRenew: true,
                   updatedAt: nowISO,
                 },
-                message: "Loaded subscription from local storage",
+                message: 'Loaded subscription from local storage',
               };
             }
           }
         } catch {}
-=======
->>>>>>> b864af1b
         return {
           success: true,
           data: null, // No subscription = free user
-          message: "No active subscription",
+          message: 'No active subscription',
         };
       }
-      throw new Error(message || "Failed to fetch subscription");
-    }
-
-<<<<<<< HEAD
+      throw new Error(message || 'Failed to fetch subscription');
+    }
+
     // If backend returns no subscription, try localStorage fallback
     if (!data) {
+      // Prefer unified key first
+      try {
+        const unifiedRaw = localStorage.getItem('subscriptionData');
+        if (unifiedRaw) {
+          const unified = JSON.parse(unifiedRaw);
+          if (unified && unified.status === 'active') {
+            return { success: true, data: unified, message: 'Loaded subscription from local storage' };
+          }
+        }
+      } catch {}
+      // Legacy fallback
       try {
         const localRaw = localStorage.getItem('userSubscription');
         if (localRaw) {
           const localSub = JSON.parse(localRaw);
           if (localSub && localSub.status === 'active') {
             const planName = String(localSub.plan || '').toLowerCase();
-            const planId = planName.includes('premium') ? 'premium' : (planName.includes('pro') ? 'pro' : 'free');
+            const envPro = process.env.REACT_APP_STRIPE_PRICE_PRO || '';
+            const envPremium = process.env.REACT_APP_STRIPE_PRICE_PREMIUM || '';
+            let planId = '';
+            if (planName.includes('premium')) planId = envPremium || 'premium';
+            else if (planName.includes('pro')) planId = envPro || 'pro';
+            else planId = 'free';
             const userRaw = localStorage.getItem('user');
             const email = userRaw ? (JSON.parse(userRaw)?.email || '') : '';
             const nowISO = new Date().toISOString();
@@ -793,28 +820,40 @@
                 autoRenew: true,
                 updatedAt: nowISO,
               },
-              message: "Loaded subscription from local storage",
+              message: 'Loaded subscription from local storage',
             };
           }
         }
       } catch {}
     }
 
-=======
->>>>>>> b864af1b
     return { success: true, data };
   } catch (err: any) {
     // Handle network errors or when backend is unreachable
     if (isNetworkError(err)) {
-<<<<<<< HEAD
-      // Try localStorage fallback first
+      // Prefer unified key first
+      try {
+        const unifiedRaw = localStorage.getItem('subscriptionData');
+        if (unifiedRaw) {
+          const unified = JSON.parse(unifiedRaw);
+          if (unified && unified.status === 'active') {
+            return { success: true, data: unified, message: 'Loaded subscription from local storage' };
+          }
+        }
+      } catch {}
+      // Legacy fallback
       try {
         const localRaw = localStorage.getItem('userSubscription');
         if (localRaw) {
           const localSub = JSON.parse(localRaw);
           if (localSub && localSub.status === 'active') {
             const planName = String(localSub.plan || '').toLowerCase();
-            const planId = planName.includes('premium') ? 'premium' : (planName.includes('pro') ? 'pro' : 'free');
+            const envPro = process.env.REACT_APP_STRIPE_PRICE_PRO || '';
+            const envPremium = process.env.REACT_APP_STRIPE_PRICE_PREMIUM || '';
+            let planId = '';
+            if (planName.includes('premium')) planId = envPremium || 'premium';
+            else if (planName.includes('pro')) planId = envPro || 'pro';
+            else planId = 'free';
             const userRaw = localStorage.getItem('user');
             const email = userRaw ? (JSON.parse(userRaw)?.email || '') : '';
             const nowISO = new Date().toISOString();
@@ -831,17 +870,15 @@
                 autoRenew: true,
                 updatedAt: nowISO,
               },
-              message: "Loaded subscription from local storage",
+              message: 'Loaded subscription from local storage',
             };
           }
         }
       } catch {}
-=======
->>>>>>> b864af1b
       return {
         success: true,
         data: null, // Treat as free user when offline
-        message: "No subscription data available (offline mode)",
+        message: 'No subscription data available (offline mode)',
       };
     }
 
@@ -860,7 +897,6 @@
       "Failed to fetch subscription"
     );
   }
-<<<<<<< HEAD
 };
 const postApi = async (path: string, data: any, headers: any = {}) => {
   try {
@@ -910,6 +946,4 @@
     }
     throw err;
   }
-=======
->>>>>>> b864af1b
 };